from mkl import get_max_threads,set_num_threads
set_num_threads(16)

import argparse

import sys, os
import numpy as np
import pyemma as pe
import pyemma
import torch  # pytorch
import matplotlib.pyplot as plt

sys.path.insert(0,'/home/hoffmae99/git/torchmd-net/')
from torchmdnet2.dataset import ChignolinDataset, DataModule
from torchmdnet2.models import LNNP, SchNet, MLPModel, CGnet
from torchmdnet2.utils import LoadFromFile, save_argparse, tqdm
from torchmdnet2.simulation import Simulation

import pytorch_lightning as pl
from pytorch_lightning.callbacks import LearningRateMonitor, EarlyStopping
from pytorch_lightning.callbacks.model_checkpoint import ModelCheckpoint

from pytorch_lightning.plugins import DDPPlugin

from torch_geometric.data import DataLoader

from torch.nn import Embedding, Sequential, Linear, ModuleList


def plot_tica(baseline_model, dataset, lag=10, tica=None):
    # compute distances all of the beads
    baseline_model.cpu()  # moves the tensors onto the cpu
    if isinstance(dataset, np.ndarray):  # check if the dataset is an numpy array
        n_traj, n_samp, n_beads, _ = traj.shape
        features = []
        for i_traj in range(n_traj):
            _ = baseline_model.geom_feature(torch.from_numpy(traj[i_traj]))
            feat = baseline_model.geom_feature.distances
            features.append(feat)
    else:
        _ = baseline_model.geom_feature(dataset.data.pos.reshape((-1, baseline_model.n_beads, 3)))
        feat = baseline_model.geom_feature.distances

        if 'traj_idx' in dataset.data:
            traj_ids = dataset.data.traj_idx
            n_traj = np.unique(traj_ids).shape[0]
            traj_strides = np.cumsum([0]+(np.bincount(traj_ids)).tolist(), dtype=int)

            features = []
            for i_traj in range(n_traj):
                st, nd = traj_strides[i_traj], traj_strides[i_traj+1]
                features.append(feat[st:nd].numpy())
        else:
            features = feat.numpy()

    if tica is None:
        tica = pe.coordinates.tica(features, lag=lag, dim=2)
        tica_concatenated = np.concatenate(tica.get_output())
    else:
        Xproj = tica.transform(features)
        tica_concatenated = np.concatenate(Xproj)

    fig, axes = plt.subplots(1, 3, figsize=(12, 3))
    pyemma.plots.plot_feature_histograms(
        tica_concatenated, ['IC {}'.format(i + 1) for i in range(tica.dimension())], ax=axes[0])
    pyemma.plots.plot_density(*tica_concatenated[:, :2].T, ax=axes[1], cbar=False, logscale=True)
    pyemma.plots.plot_free_energy(*tica_concatenated[:, :2].T, ax=axes[2], legacy=False)
    for ax in axes.flat[1:]:
        ax.set_xlabel('IC 1')
        ax.set_ylabel('IC 2')
    fig.tight_layout()
    return fig, axes, tica


if __name__ == "__main__":
    device = torch.device('cpu')

<<<<<<< HEAD
    n_sims = 1000
    n_timesteps = 1000
    save_interval = 10
=======
    # n_sims = 1000
    # n_timesteps = 10000
    # save_interval = 10

    n_sims = 500
    n_timesteps = 100000
    save_interval = 10
    export_interval = 10000
    log_interval = 10000
    dt = 0.001 # ps
    friction = 1 # ps ^-1
    temperature = 300
    beta =  1.677399001146518 #  kcal/mol ^-1
    masses = np.array([
            12, 12, 12, 12, 12,
            12, 12, 12, 12, 12,
        ])
    mass_scale = 418.4 #
>>>>>>> 0911c0d0

    chignolin_dataset = ChignolinDataset('/local_scratch/hoffmae99/bachelor/datasets/chignolin/')

    baseline_model = chignolin_dataset.get_baseline_model(n_beads=10)  # doesn't work without specifying n_beads, not sure why

<<<<<<< HEAD
    model = MLPModel.load_from_checkpoint("/local_scratch/hoffmae99/bachelor/chign/radial/test_0/epoch=23-validation_loss=27.2745-test_loss=0.0000.ckpt")
=======
    model = MLPModel.load_from_checkpoint("/local_scratch/musil/chign/test_4/epoch=23-validation_loss=27.3159-test_loss=0.0000.ckpt")
>>>>>>> 0911c0d0


    ids = np.arange(0, len(chignolin_dataset),len(chignolin_dataset)//n_sims).tolist()  # len(chignolin_dataset ~ 1.2M)
    init = chignolin_dataset[ids]
    initial_coords = torch.cat([init[i].pos.reshape((1,-1,3)) for i in range(len(init))], dim=0).to(device=device)
    initial_coords.requires_grad_()

    sim_embeddings = torch.cat([init[i].z.reshape((1,-1)) for i in range(len(init))], dim=0).to(device=device)

    # initializing the Net with the learned weights and biases and preparing it for evaluation
    chignolin_net = CGnet(model, baseline_model).eval().to(device=device)


<<<<<<< HEAD
    sim = Simulation(chignolin_net, initial_coords, sim_embeddings, length=save_interval,
                    save_interval=save_interval, beta=baseline_model.beta,
                    save_potential=True, device=device,
                    log_interval=10, log_type='print',
                    batch_size=500)
    trajs = []
    for ii in tqdm(range(n_timesteps // save_interval), desc='outer'):
        traj = sim.simulate(overwrite=True)
        trajs.append(traj)
        np.save('/local_scratch/hoffmae99/bachelor/chign/radial/test_0/traj.npy', np.concatenate(trajs, axis=1))
        print(sim._initial_x.shape, sim.simulated_coords.shape)
        sim._initial_x = torch.squeeze(
            torch.from_numpy(sim.simulated_coords).to(device=device, 
                                            dtype=sim._initial_x.dtype)).requires_grad_()
=======
    sim = Simulation(chignolin_net, initial_coords, sim_embeddings, length=n_timesteps,
    dt=dt,friction=friction,masses=masses/mass_scale,
                    save_interval=save_interval, beta=beta,
                    save_potential=True, device=device,
                    log_interval=log_interval, log_type='print',
                    batch_size=600, export_interval=export_interval,
                    filename='/local_scratch/musil/chign/test_4/traj')


    traj = sim.simulate()
    np.save('/local_scratch/musil/chign/test_4/traj.npy', traj)
    # with torch.profiler.profile(
    #     on_trace_ready=torch.profiler.tensorboard_trace_handler('/local_scratch/musil/chign/test_5'),
    #     record_shapes=False,
    #     with_stack=True
    #     ) as prof:

    #     traj = sim.simulate()

    # torch.save(traj, '/local_scratch/musil/chign/traj.pt')
>>>>>>> 0911c0d0

    # fig,_, tica = plot_tica(baseline_model, chignolin_dataset, lag=10)
    # plt.savefig('/local_scratch/hoffmae99/bachelor/chign/test_1/ref_traj.png', dpi=300, bbox_inches='tight')

    # fig,_,_ = plot_tica(baseline_model, traj, tica=tica)
    # plt.savefig('/local_scratch/hoffmae99/bachelor/chign/test_1/simulated_traj.png', dpi=300, bbox_inches='tight')<|MERGE_RESOLUTION|>--- conflicted
+++ resolved
@@ -75,11 +75,6 @@
 if __name__ == "__main__":
     device = torch.device('cpu')
 
-<<<<<<< HEAD
-    n_sims = 1000
-    n_timesteps = 1000
-    save_interval = 10
-=======
     # n_sims = 1000
     # n_timesteps = 10000
     # save_interval = 10
@@ -98,17 +93,12 @@
             12, 12, 12, 12, 12,
         ])
     mass_scale = 418.4 #
->>>>>>> 0911c0d0
 
     chignolin_dataset = ChignolinDataset('/local_scratch/hoffmae99/bachelor/datasets/chignolin/')
 
     baseline_model = chignolin_dataset.get_baseline_model(n_beads=10)  # doesn't work without specifying n_beads, not sure why
 
-<<<<<<< HEAD
     model = MLPModel.load_from_checkpoint("/local_scratch/hoffmae99/bachelor/chign/radial/test_0/epoch=23-validation_loss=27.2745-test_loss=0.0000.ckpt")
-=======
-    model = MLPModel.load_from_checkpoint("/local_scratch/musil/chign/test_4/epoch=23-validation_loss=27.3159-test_loss=0.0000.ckpt")
->>>>>>> 0911c0d0
 
 
     ids = np.arange(0, len(chignolin_dataset),len(chignolin_dataset)//n_sims).tolist()  # len(chignolin_dataset ~ 1.2M)
@@ -122,22 +112,6 @@
     chignolin_net = CGnet(model, baseline_model).eval().to(device=device)
 
 
-<<<<<<< HEAD
-    sim = Simulation(chignolin_net, initial_coords, sim_embeddings, length=save_interval,
-                    save_interval=save_interval, beta=baseline_model.beta,
-                    save_potential=True, device=device,
-                    log_interval=10, log_type='print',
-                    batch_size=500)
-    trajs = []
-    for ii in tqdm(range(n_timesteps // save_interval), desc='outer'):
-        traj = sim.simulate(overwrite=True)
-        trajs.append(traj)
-        np.save('/local_scratch/hoffmae99/bachelor/chign/radial/test_0/traj.npy', np.concatenate(trajs, axis=1))
-        print(sim._initial_x.shape, sim.simulated_coords.shape)
-        sim._initial_x = torch.squeeze(
-            torch.from_numpy(sim.simulated_coords).to(device=device, 
-                                            dtype=sim._initial_x.dtype)).requires_grad_()
-=======
     sim = Simulation(chignolin_net, initial_coords, sim_embeddings, length=n_timesteps,
     dt=dt,friction=friction,masses=masses/mass_scale,
                     save_interval=save_interval, beta=beta,
@@ -148,7 +122,8 @@
 
 
     traj = sim.simulate()
-    np.save('/local_scratch/musil/chign/test_4/traj.npy', traj)
+    
+    # np.save('/local_scratch/musil/chign/test_4/traj.npy', traj)
     # with torch.profiler.profile(
     #     on_trace_ready=torch.profiler.tensorboard_trace_handler('/local_scratch/musil/chign/test_5'),
     #     record_shapes=False,
@@ -158,7 +133,6 @@
     #     traj = sim.simulate()
 
     # torch.save(traj, '/local_scratch/musil/chign/traj.pt')
->>>>>>> 0911c0d0
 
     # fig,_, tica = plot_tica(baseline_model, chignolin_dataset, lag=10)
     # plt.savefig('/local_scratch/hoffmae99/bachelor/chign/test_1/ref_traj.png', dpi=300, bbox_inches='tight')

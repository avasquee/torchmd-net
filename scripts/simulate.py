--- conflicted
+++ resolved
@@ -73,15 +73,9 @@
 if __name__ == "__main__":
     device = torch.device('cuda:0')
 
-<<<<<<< HEAD
-    n_sims = 200
+    n_sims = 1000
     n_timesteps = 15000
     save_interval = 10
-=======
-    n_sims = 1000
-    n_timesteps = 2
-    save_interval = 1
->>>>>>> 769abc84
 
     chignolin_dataset = ChignolinDataset('/local_scratch/hoffmae99/bachelor/datasets/chignolin/')
 
@@ -105,8 +99,7 @@
                     save_interval=save_interval, beta=baseline_model.beta,
                     save_potential=True, device=device,
                     log_interval=1, log_type='print',
-                    batch_size=300)
-<<<<<<< HEAD
+                    batch_size=500)
     trajs = []
     for ii in tqdm(range(n_timesteps // save_interval), desc='outer'):
         traj = sim.simulate(overwrite=True)
@@ -121,22 +114,4 @@
     plt.savefig('/local_scratch/hoffmae99/bachelor/chign/test_1/ref_traj.png', dpi=300, bbox_inches='tight')
 
     fig,_,_ = plot_tica(baseline_model, traj, tica=tica)
-    plt.savefig('/local_scratch/hoffmae99/bachelor/chign/test_1/simulated_traj.png', dpi=300, bbox_inches='tight')
-=======
-
-    with torch.profiler.profile(
-        on_trace_ready=torch.profiler.tensorboard_trace_handler('/local_scratch/musil/chign/test_5'),
-        record_shapes=False,
-        with_stack=True
-        ) as prof:
-
-        traj = sim.simulate()
-
-    # torch.save(traj, '/local_scratch/musil/chign/traj.pt')
-
-    # fig,_, tica = plot_tica(baseline_model, chignolin_dataset, lag=10)
-    # plt.savefig('/local_scratch/musil/chign/ref_traj.png', dpi=300, bbox_inches='tight')
-
-    # fig,_,_ = plot_tica(baseline_model, traj, tica=tica)
-    # plt.savefig('/local_scratch/musil/chign/simulated_traj.png', dpi=300, bbox_inches='tight')
->>>>>>> 769abc84
+    plt.savefig('/local_scratch/hoffmae99/bachelor/chign/test_1/simulated_traj.png', dpi=300, bbox_inches='tight')
--- conflicted
+++ resolved
@@ -163,16 +163,10 @@
 
         # compute gradients with respect to coordinates
         if self.derivative:
-<<<<<<< HEAD
             if torch.is_grad_enabled():
                 dy = -grad(out, pos, grad_outputs=torch.ones_like(out),
-                        create_graph=True, retain_graph=True)[0]
+                           create_graph=True, retain_graph=True)[0]
                 return out, dy
             else:
                 rank_zero_warn('Model needs to compute derivative but grad is disabled')
-=======
-            dy = -grad(out, pos, grad_outputs=torch.ones_like(out),
-                       create_graph=True, retain_graph=True)[0]
-            return out, dy
->>>>>>> 0ca6f75e
         return out